/*
Copyright 2021 The Vitess Authors.

Licensed under the Apache License, Version 2.0 (the "License");
you may not use this file except in compliance with the License.
You may obtain a copy of the License at

    http://www.apache.org/licenses/LICENSE-2.0

Unless required by applicable law or agreed to in writing, software
distributed under the License is distributed on an "AS IS" BASIS,
WITHOUT WARRANTIES OR CONDITIONS OF ANY KIND, either express or implied.
See the License for the specific language governing permissions and
limitations under the License.
*/

package planbuilder

import (
	"vitess.io/vitess/go/vt/key"
	topodatapb "vitess.io/vitess/go/vt/proto/topodata"
	vtrpcpb "vitess.io/vitess/go/vt/proto/vtrpc"
	"vitess.io/vitess/go/vt/schema"
	"vitess.io/vitess/go/vt/sqlparser"
	"vitess.io/vitess/go/vt/vterrors"
	"vitess.io/vitess/go/vt/vtgate/engine"
)

<<<<<<< HEAD
func buildAlterMigrationPlan(query string, stmt *sqlparser.AlterMigration, vschema ContextVSchema) (engine.Primitive, error) {
	if !*enableOnlineDDL {
		return nil, schema.ErrOnlineDDLDisabled
	}
=======
func buildAlterMigrationPlan(query string, vschema ContextVSchema) (engine.Primitive, error) {
>>>>>>> 31e437d7
	dest, ks, tabletType, err := vschema.TargetDestination("")
	if err != nil {
		return nil, err
	}
	if ks == nil {
		return nil, vterrors.NewErrorf(vtrpcpb.Code_FAILED_PRECONDITION, vterrors.NoDB, "No database selected: use keyspace<:shard><@type> or keyspace<[range]><@type> (<> are optional)")
	}

	if tabletType != topodatapb.TabletType_MASTER {
		return nil, vterrors.Errorf(vtrpcpb.Code_FAILED_PRECONDITION, "ALTER VITESS_MIGRATION works only on primary tablet")
	}

	if dest == nil {
		dest = key.DestinationAllShards{}
	}

	return &engine.Send{
		Keyspace:          ks,
		TargetDestination: dest,
		Query:             query,
	}, nil
}

func buildRevertMigrationPlan(query string, stmt *sqlparser.RevertMigration, vschema ContextVSchema) (engine.Primitive, error) {
	if !*enableOnlineDDL {
		return nil, schema.ErrOnlineDDLDisabled
	}
	_, ks, tabletType, err := vschema.TargetDestination("")
	if err != nil {
		return nil, err
	}
	if ks == nil {
		return nil, vterrors.NewErrorf(vtrpcpb.Code_FAILED_PRECONDITION, vterrors.NoDB, "No database selected: use keyspace<:shard><@type> or keyspace<[range]><@type> (<> are optional)")
	}

	if tabletType != topodatapb.TabletType_MASTER {
		return nil, vterrors.Errorf(vtrpcpb.Code_FAILED_PRECONDITION, "REVERT VITESS_MIGRATION works only on primary tablet")
	}

	return &engine.RevertMigration{
		Keyspace: ks,
		Stmt:     stmt,
		Query:    query,
	}, nil
}<|MERGE_RESOLUTION|>--- conflicted
+++ resolved
@@ -26,14 +26,10 @@
 	"vitess.io/vitess/go/vt/vtgate/engine"
 )
 
-<<<<<<< HEAD
-func buildAlterMigrationPlan(query string, stmt *sqlparser.AlterMigration, vschema ContextVSchema) (engine.Primitive, error) {
+func buildAlterMigrationPlan(query string, vschema ContextVSchema) (engine.Primitive, error) {
 	if !*enableOnlineDDL {
 		return nil, schema.ErrOnlineDDLDisabled
 	}
-=======
-func buildAlterMigrationPlan(query string, vschema ContextVSchema) (engine.Primitive, error) {
->>>>>>> 31e437d7
 	dest, ks, tabletType, err := vschema.TargetDestination("")
 	if err != nil {
 		return nil, err
