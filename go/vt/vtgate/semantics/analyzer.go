/*
Copyright 2020 The Vitess Authors.

Licensed under the Apache License, Version 2.0 (the "License");
you may not use this file except in compliance with the License.
You may obtain a copy of the License at

    http://www.apache.org/licenses/LICENSE-2.0

Unless required by applicable law or agreed to in writing, software
distributed under the License is distributed on an "AS IS" BASIS,
WITHOUT WARRANTIES OR CONDITIONS OF ANY KIND, either express or implied.
See the License for the specific language governing permissions and
limitations under the License.
*/

package semantics

import (
	"fmt"
	"runtime/debug"
	"strconv"
	"strings"

	querypb "vitess.io/vitess/go/vt/proto/query"

	"vitess.io/vitess/go/vt/vtgate/vindexes"

	vtrpcpb "vitess.io/vitess/go/vt/proto/vtrpc"
	"vitess.io/vitess/go/vt/sqlparser"
	"vitess.io/vitess/go/vt/vterrors"
)

type (
	// analyzer is a struct to work with analyzing the query.
	analyzer struct {
		si SchemaInformation

		Tables            []TableInfo
		scopes            []*scope
		exprRecursiveDeps ExprDependencies
		exprDeps          ExprDependencies
		exprTypes         map[sqlparser.Expr]querypb.Type
		err               error
		currentDb         string
		inProjection      []bool

		rScope  map[*sqlparser.Select]*scope
		wScope  map[*sqlparser.Select]*scope
		projErr error
	}
)

// newAnalyzer create the semantic analyzer
func newAnalyzer(dbName string, si SchemaInformation) *analyzer {
	return &analyzer{
		exprRecursiveDeps: map[sqlparser.Expr]TableSet{},
		exprDeps:          map[sqlparser.Expr]TableSet{},
		exprTypes:         map[sqlparser.Expr]querypb.Type{},
		rScope:            map[*sqlparser.Select]*scope{},
		wScope:            map[*sqlparser.Select]*scope{},
		currentDb:         dbName,
		si:                si,
	}
}

// Analyze analyzes the parsed query.
func Analyze(statement sqlparser.SelectStatement, currentDb string, si SchemaInformation) (*SemTable, error) {
	analyzer := newAnalyzer(currentDb, si)
	// Initial scope
	err := analyzer.analyze(statement)
	if err != nil {
		return nil, err
	}
<<<<<<< HEAD
	return &SemTable{
		ExprRecursiveDeps: analyzer.exprRecursiveDeps,
		ExprDeps:          analyzer.exprDeps,
		exprTypes:         analyzer.exprTypes,
		Tables:            analyzer.Tables,
		selectScope:       analyzer.rScope,
		ProjectionErr:     analyzer.projErr,
	}, nil
=======
	return &SemTable{exprDependencies: analyzer.exprDeps, Tables: analyzer.Tables, selectScope: analyzer.rScope, ProjectionErr: analyzer.projErr, Comments: statement.GetComments()}, nil
>>>>>>> fbc61ab6
}

func (a *analyzer) setError(err error) {
	if len(a.inProjection) > 0 && vterrors.ErrState(err) == vterrors.NonUniqError {
		a.projErr = err
	} else {
		a.err = err
	}
}

// analyzeDown pushes new scopes when we encounter sub queries,
// and resolves the table a column is using
func (a *analyzer) analyzeDown(cursor *sqlparser.Cursor) bool {
	// If we have an error we keep on going down the tree without checking for anything else
	// this way we can abort when we come back up.
	if !a.shouldContinue() {
		return true
	}
	current := a.currentScope()
	n := cursor.Node()
	switch node := n.(type) {
	case *sqlparser.Select:
		if node.Having != nil {
			a.setError(Gen4NotSupportedF("HAVING"))
		}

		currScope := newScope(current)
		a.push(currScope)

		// Needed for order by with Literal to find the Expression.
		currScope.selectExprs = node.SelectExprs

		a.rScope[node] = currScope
		a.wScope[node] = newScope(nil)
	case *sqlparser.Subquery:
		a.setError(Gen4NotSupportedF("subquery"))
	case sqlparser.TableExpr:
		if isParentSelect(cursor) {
			a.push(newScope(nil))
		}
	case *sqlparser.Union:
		a.push(newScope(current))
	case sqlparser.SelectExprs:
		sel, ok := cursor.Parent().(*sqlparser.Select)
		if !ok {
			break
		}

		a.inProjection = append(a.inProjection, true)
		wScope, exists := a.wScope[sel]
		if !exists {
			break
		}

		wScope.tables = append(wScope.tables, a.createVTableInfoForExpressions(node))
	case sqlparser.OrderBy:
		a.changeScopeForOrderBy(cursor)
	case *sqlparser.Order:
		a.analyzeOrderByGroupByExprForLiteral(node.Expr, "order clause")
	case sqlparser.GroupBy:
		a.changeScopeForOrderBy(cursor)
		for _, grpExpr := range node {
			a.analyzeOrderByGroupByExprForLiteral(grpExpr, "group statement")
		}
	case *sqlparser.ColName:
		tsRecursive, ts, qt, err := a.resolveColumn(node, current)
		if err != nil {
			a.setError(err)
		} else {
			a.exprRecursiveDeps[node] = tsRecursive
			a.exprDeps[node] = ts
			if qt != nil {
				a.exprTypes[node] = *qt
			}
		}
	case *sqlparser.FuncExpr:
		if node.Distinct {
			err := vterrors.Errorf(vtrpcpb.Code_INVALID_ARGUMENT, "syntax error: %s", sqlparser.String(node))
			if len(node.Exprs) != 1 {
				a.setError(err)
			} else if _, ok := node.Exprs[0].(*sqlparser.AliasedExpr); !ok {
				a.setError(err)
			}
		}
		if sqlparser.IsLockingFunc(node) {
			a.setError(Gen4NotSupportedF("locking functions"))
		}
	}

	// this is the visitor going down the tree. Returning false here would just not visit the children
	// to the current node, but that is not what we want if we have encountered an error.
	// In order to abort the whole visitation, we have to return true here and then return false in the `analyzeUp` method
	return true
}

func (a *analyzer) analyzeOrderByGroupByExprForLiteral(input sqlparser.Expr, caller string) {
	l, ok := input.(*sqlparser.Literal)
	if !ok {
		return
	}
	if l.Type != sqlparser.IntVal {
		return
	}
	currScope := a.currentScope()
	num, err := strconv.Atoi(l.Val)
	if err != nil {
		a.err = vterrors.Errorf(vtrpcpb.Code_INVALID_ARGUMENT, "error parsing column number: %s", l.Val)
		return
	}
	if num < 1 || num > len(currScope.selectExprs) {
		a.err = vterrors.NewErrorf(vtrpcpb.Code_INVALID_ARGUMENT, vterrors.BadFieldError, "Unknown column '%d' in '%s'", num, caller)
		return
	}

	expr, ok := currScope.selectExprs[num-1].(*sqlparser.AliasedExpr)
	if !ok {
		return
	}

	var deps TableSet
	_ = sqlparser.Walk(func(node sqlparser.SQLNode) (kontinue bool, err error) {
		expr, ok := node.(sqlparser.Expr)
		if ok {
			deps = deps.Merge(a.exprRecursiveDeps[expr])
		}
		return true, nil
	}, expr.Expr)

	a.exprRecursiveDeps[input] = deps
}

func (a *analyzer) changeScopeForOrderBy(cursor *sqlparser.Cursor) {
	sel, ok := cursor.Parent().(*sqlparser.Select)
	if !ok {
		return
	}
	// In ORDER BY, we can see both the scope in the FROM part of the query, and the SELECT columns created
	// so before walking the rest of the tree, we change the scope to match this behaviour
	incomingScope := a.currentScope()
	nScope := newScope(incomingScope)
	a.push(nScope)
	wScope := a.wScope[sel]
	nScope.tables = append(nScope.tables, wScope.tables...)
	nScope.selectExprs = incomingScope.selectExprs

	if a.rScope[sel] != incomingScope {
		panic("BUG: scope counts did not match")
	}
}

func isParentSelect(cursor *sqlparser.Cursor) bool {
	_, isSelect := cursor.Parent().(*sqlparser.Select)
	return isSelect
}

func (a *analyzer) resolveColumn(colName *sqlparser.ColName, current *scope) (TableSet, TableSet, *querypb.Type, error) {
	if colName.Qualifier.IsEmpty() {
		return a.resolveUnQualifiedColumn(current, colName)
	}
	return a.resolveQualifiedColumn(current, colName)
}

// tableInfoFor returns the table info for the table set. It should contains only single table.
func (a *analyzer) tableInfoFor(id TableSet) (TableInfo, error) {
	numberOfTables := id.NumberOfTables()
	if numberOfTables == 0 {
		return nil, nil
	}
	if numberOfTables > 1 {
		return nil, vterrors.Errorf(vtrpcpb.Code_INTERNAL, "[BUG] should only be used for single tables")
	}
	return a.Tables[id.TableOffset()], nil
}

// resolveQualifiedColumn handles `tabl.col` expressions
func (a *analyzer) resolveQualifiedColumn(current *scope, expr *sqlparser.ColName) (TableSet, TableSet, *querypb.Type, error) {
	// search up the scope stack until we find a match
	for current != nil {
		for _, table := range current.tables {
			if !table.Matches(expr.Qualifier) {
				continue
			}
			if table.IsActualTable() {
				actualTable, ts, typ := a.resolveQualifiedColumnOnActualTable(table, expr)
				return actualTable, ts, typ, nil
			}
			recursiveTs, typ, err := table.RecursiveDepsFor(expr, a, len(current.tables) == 1)
			if err != nil {
				return 0, 0, nil, err
			}
			if recursiveTs == nil {
				return 0, 0, nil, vterrors.NewErrorf(vtrpcpb.Code_INVALID_ARGUMENT, vterrors.BadFieldError, "symbol %s not found", sqlparser.String(expr))
			}

			ts, err := table.DepsFor(expr, a, len(current.tables) == 1)
			if err != nil {
				return 0, 0, nil, err
			}
			return *recursiveTs, *ts, typ, nil
		}
		current = current.parent
	}
	return 0, 0, nil, vterrors.NewErrorf(vtrpcpb.Code_INVALID_ARGUMENT, vterrors.BadFieldError, "symbol %s not found", sqlparser.String(expr))
}

func (a *analyzer) resolveQualifiedColumnOnActualTable(table TableInfo, expr *sqlparser.ColName) (TableSet, TableSet, *querypb.Type) {
	ts := a.tableSetFor(table.GetExpr())
	for _, colInfo := range table.GetColumns() {
		if expr.Name.EqualString(colInfo.Name) {
			// A column can't be of type NULL, that is the default value indicating that we dont know the actual type
			// But expressions can be of NULL type, so we use nil to represent an unknown type
			if colInfo.Type == querypb.Type_NULL_TYPE {
				return ts, ts, nil
			}
			return ts, ts, &colInfo.Type
		}
	}
	return ts, ts, nil
}

type originable interface {
	tableSetFor(t *sqlparser.AliasedTableExpr) TableSet
	depsForExpr(expr sqlparser.Expr) (TableSet, *querypb.Type)
}

func (a *analyzer) depsForExpr(expr sqlparser.Expr) (TableSet, *querypb.Type) {
	ts := a.exprRecursiveDeps.Dependencies(expr)
	qt, isFound := a.exprTypes[expr]
	if !isFound {
		return ts, nil
	}
	return ts, &qt
}

// resolveUnQualifiedColumn
func (a *analyzer) resolveUnQualifiedColumn(current *scope, expr *sqlparser.ColName) (TableSet, TableSet, *querypb.Type, error) {
	var tspRecursive, tsp *TableSet
	var typp *querypb.Type

	for current != nil && tspRecursive == nil {
		for _, tbl := range current.tables {
			recursiveTs, typ, err := tbl.RecursiveDepsFor(expr, a, len(current.tables) == 1)
			if err != nil {
				return 0, 0, nil, err
			}
			if recursiveTs != nil && tspRecursive != nil {
				return 0, 0, nil, vterrors.NewErrorf(vtrpcpb.Code_INVALID_ARGUMENT, vterrors.NonUniqError, fmt.Sprintf("Column '%s' in field list is ambiguous", sqlparser.String(expr)))
			}
			if recursiveTs != nil {
				tspRecursive = recursiveTs
				typp = typ
			}
			if tbl.IsActualTable() {
				continue
			}
			ts, err := tbl.DepsFor(expr, a, len(current.tables) == 1)
			if err != nil {
				return 0, 0, nil, err
			}
			if ts != nil {
				tsp = ts
			}
		}

		current = current.parent
	}

	if tspRecursive == nil {
		return 0, 0, nil, nil
	}
	if tsp == nil {
		return *tspRecursive, 0, typp, nil
	}
	return *tspRecursive, *tsp, typp, nil
}

func (a *analyzer) tableSetFor(t *sqlparser.AliasedTableExpr) TableSet {
	for i, t2 := range a.Tables {
		if t == t2.GetExpr() {
			return TableSet(1 << i)
		}
	}
	panic("unknown table")
}

func (a *analyzer) createTable(t sqlparser.TableName, alias *sqlparser.AliasedTableExpr, tbl *vindexes.Table, isInfSchema bool) TableInfo {
	dbName := t.Qualifier.String()
	if dbName == "" {
		dbName = a.currentDb
	}
	if alias.As.IsEmpty() {
		return &RealTable{
			dbName:      dbName,
			tableName:   t.Name.String(),
			ASTNode:     alias,
			Table:       tbl,
			isInfSchema: isInfSchema,
		}
	}
	return &AliasedTable{
		tableName:   alias.As.String(),
		ASTNode:     alias,
		Table:       tbl,
		isInfSchema: isInfSchema,
	}
}

func (a *analyzer) bindTable(alias *sqlparser.AliasedTableExpr, expr sqlparser.SimpleTableExpr) error {
	switch t := expr.(type) {
	case *sqlparser.DerivedTable:
		sel, isSelect := t.Select.(*sqlparser.Select)
		if !isSelect {
			return Gen4NotSupportedF("union in derived table")
		}

		tableInfo := a.createVTableInfoForExpressions(sel.SelectExprs)
		if err := tableInfo.checkForDuplicates(); err != nil {
			return err
		}

		tableInfo.ASTNode = alias
		tableInfo.tableName = alias.As.String()

		a.Tables = append(a.Tables, tableInfo)
		scope := a.currentScope()
		return scope.addTable(tableInfo)
	case sqlparser.TableName:
		var tbl *vindexes.Table
		var isInfSchema bool
		if sqlparser.SystemSchema(t.Qualifier.String()) {
			isInfSchema = true
		} else {
			table, vdx, _, _, _, err := a.si.FindTableOrVindex(t)
			if err != nil {
				return err
			}
			tbl = table
			if tbl == nil && vdx != nil {
				return Gen4NotSupportedF("vindex in FROM")
			}
		}
		scope := a.currentScope()
		tableInfo := a.createTable(t, alias, tbl, isInfSchema)

		a.Tables = append(a.Tables, tableInfo)
		return scope.addTable(tableInfo)
	}
	return nil
}

func (v *vTableInfo) checkForDuplicates() error {
	for i, name := range v.columnNames {
		for j, name2 := range v.columnNames {
			if i == j {
				continue
			}
			if name == name2 {
				return vterrors.NewErrorf(vtrpcpb.Code_INVALID_ARGUMENT, vterrors.DupFieldName, "Duplicate column name '%s'", name)
			}
		}
	}
	return nil
}

func (a *analyzer) analyze(statement sqlparser.Statement) error {
	_ = sqlparser.Rewrite(statement, a.analyzeDown, a.analyzeUp)
	return a.err
}

func (a *analyzer) analyzeUp(cursor *sqlparser.Cursor) bool {
	if !a.shouldContinue() {
		return false
	}
	switch node := cursor.Node().(type) {
	case sqlparser.SelectExprs:
		if isParentSelect(cursor) {
			a.popProjection()
		}
	case *sqlparser.Union, *sqlparser.Select, sqlparser.OrderBy, sqlparser.GroupBy:
		a.popScope()
	case sqlparser.TableExpr:
		if isParentSelect(cursor) {
			curScope := a.currentScope()
			a.popScope()
			earlierScope := a.currentScope()
			// copy curScope into the earlierScope
			for _, table := range curScope.tables {
				err := earlierScope.addTable(table)
				if err != nil {
					a.setError(err)
					break
				}
			}
		}
		switch node := node.(type) {
		case *sqlparser.AliasedTableExpr:
			a.setError(a.bindTable(node, node.Expr))
		case *sqlparser.JoinTableExpr:
			if node.Condition.Using != nil {
				a.setError(vterrors.New(vtrpcpb.Code_UNIMPLEMENTED, "unsupported: join with USING(column_list) clause for complex queries"))
			}
			if node.Join == sqlparser.NaturalJoinType || node.Join == sqlparser.NaturalRightJoinType || node.Join == sqlparser.NaturalLeftJoinType {
				a.setError(vterrors.New(vtrpcpb.Code_UNIMPLEMENTED, "unsupported: "+node.Join.ToString()))
			}
		}
	}

	return a.shouldContinue()
}

func (a *analyzer) createVTableInfoForExpressions(expressions sqlparser.SelectExprs) *vTableInfo {
	vTbl := &vTableInfo{}
	for _, selectExpr := range expressions {
		expr, ok := selectExpr.(*sqlparser.AliasedExpr)
		if !ok {
			continue
		}
		vTbl.cols = append(vTbl.cols, expr.Expr)
		if expr.As.IsEmpty() {
			switch expr := expr.Expr.(type) {
			case *sqlparser.ColName:
				// for projections, we strip out the qualifier and keep only the column name
				vTbl.columnNames = append(vTbl.columnNames, expr.Name.String())
			default:
				vTbl.columnNames = append(vTbl.columnNames, sqlparser.String(expr))
			}
		} else {
			vTbl.columnNames = append(vTbl.columnNames, expr.As.String())
		}
	}
	return vTbl
}

func (a *analyzer) popProjection() {
	a.inProjection = a.inProjection[:len(a.inProjection)-1]
}

func (a *analyzer) shouldContinue() bool {
	return a.err == nil
}

func (a *analyzer) push(s *scope) {
	a.scopes = append(a.scopes, s)
}

func (a *analyzer) popScope() {
	l := len(a.scopes) - 1
	a.scopes = a.scopes[:l]
}

func (a *analyzer) currentScope() *scope {
	size := len(a.scopes)
	if size == 0 {
		return nil
	}
	return a.scopes[size-1]
}

// Gen4NotSupportedF returns a common error for shortcomings in the gen4 planner
func Gen4NotSupportedF(format string, args ...interface{}) error {
	message := fmt.Sprintf("gen4 does not yet support: "+format, args...)

	// add the line that this happens in so it is easy to find it
	stack := string(debug.Stack())
	lines := strings.Split(stack, "\n")
	message += "\n" + lines[6]
	return vterrors.New(vtrpcpb.Code_UNIMPLEMENTED, message)
}<|MERGE_RESOLUTION|>--- conflicted
+++ resolved
@@ -72,7 +72,6 @@
 	if err != nil {
 		return nil, err
 	}
-<<<<<<< HEAD
 	return &SemTable{
 		ExprRecursiveDeps: analyzer.exprRecursiveDeps,
 		ExprDeps:          analyzer.exprDeps,
@@ -80,10 +79,8 @@
 		Tables:            analyzer.Tables,
 		selectScope:       analyzer.rScope,
 		ProjectionErr:     analyzer.projErr,
+		Comments:          statement.GetComments(),
 	}, nil
-=======
-	return &SemTable{exprDependencies: analyzer.exprDeps, Tables: analyzer.Tables, selectScope: analyzer.rScope, ProjectionErr: analyzer.projErr, Comments: statement.GetComments()}, nil
->>>>>>> fbc61ab6
 }
 
 func (a *analyzer) setError(err error) {
