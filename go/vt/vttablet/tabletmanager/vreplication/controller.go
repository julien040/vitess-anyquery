--- conflicted
+++ resolved
@@ -103,7 +103,6 @@
 	}
 	ct.stopPos = params["stop_pos"]
 
-<<<<<<< HEAD
 	if ct.source.GetExternalMysql() == "" {
 		// tabletPicker
 		if v, ok := params["cell"]; ok {
@@ -117,18 +116,6 @@
 			return nil, err
 		}
 		ct.tabletPicker = tp
-=======
-	// tabletPicker
-	if v, ok := params["cell"]; ok {
-		cell = v
-	}
-	if v := params["tablet_types"]; v != "" {
-		tabletTypesStr = v
-	}
-	tp, err := discovery.NewTabletPicker(ctx, ts, cell, ct.source.Keyspace, ct.source.Shard, tabletTypesStr, *healthcheckTopologyRefresh, *healthcheckRetryDelay, *healthcheckTimeout)
-	if err != nil {
-		return nil, err
->>>>>>> f55a2ece
 	}
 
 	// cancel
@@ -230,7 +217,6 @@
 		if _, err := dbClient.ExecuteFetch("set names binary", 10000); err != nil {
 			return err
 		}
-<<<<<<< HEAD
 
 		var vsClient VStreamerClient
 		if ct.source.GetExternalMysql() == "" {
@@ -239,12 +225,8 @@
 			vsClient = NewMySQLVStreamerClient()
 		}
 
-		vr := newVReplicator(ct.id, &ct.source, vsClient, ct.blpStats, dbClient, ct.mysqld)
+		vr := newVReplicator(ct.id, &ct.source, vsClient, ct.blpStats, dbClient, ct.mysqld, ct.vre)
 		return vr.Replicate(ctx)
-=======
-		vreplicator := newVReplicator(ct.id, &ct.source, tablet, ct.blpStats, dbClient, ct.mysqld, ct.vre)
-		return vreplicator.Replicate(ctx)
->>>>>>> f55a2ece
 	}
 	return fmt.Errorf("missing source")
 }
