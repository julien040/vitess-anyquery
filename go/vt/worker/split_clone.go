--- conflicted
+++ resolved
@@ -78,19 +78,12 @@
 	// Example Map Entry: test_keyspace/-80 => vt_test_keyspace
 	destinationDbNames map[string]string
 
-<<<<<<< HEAD
 	// tableStatusList* holds the status for each table.
 	// populated during WorkerStateCloneOnline
 	tableStatusListOnline *tableStatusList
 	// populated during WorkerStateCloneOffline
 	tableStatusListOffline *tableStatusList
-	// aliases of tablets that need to have their schema reloaded.
-=======
-	// populated during WorkerStateCopy
-	// tableStatusList holds the status for each table.
-	tableStatusList tableStatusList
 	// aliases of tablets that need to have their state refreshed.
->>>>>>> 0e111b3d
 	// Only populated once, read-only after that.
 	refreshAliases [][]*topodatapb.TabletAlias
 	refreshTablets []map[topodatapb.TabletAlias]*topo.TabletInfo
@@ -537,7 +530,6 @@
 	return nil
 }
 
-<<<<<<< HEAD
 // waitForTablets waits for enough serving tablets in the destination
 // shard which can be used as input during the diff.
 func (scw *SplitCloneWorker) waitForTablets(ctx context.Context, shardInfos []*topo.ShardInfo) error {
@@ -561,18 +553,11 @@
 	return rec.Error()
 }
 
-// Find all tablets on all destination shards. This should be done immediately before reloading
-// the schema on these tablets, to minimize the chances of the topo changing in between.
-func (scw *SplitCloneWorker) findReloadTargets(ctx context.Context) error {
-	scw.reloadAliases = make([][]*topodatapb.TabletAlias, len(scw.destinationShards))
-	scw.reloadTablets = make([]map[topodatapb.TabletAlias]*topo.TabletInfo, len(scw.destinationShards))
-=======
 // Find all tablets on all destination shards. This should be done immediately before refreshing
 // state on these tablets, to minimize the chances of the topo changing in between.
 func (scw *SplitCloneWorker) findRefreshTargets(ctx context.Context) error {
 	scw.refreshAliases = make([][]*topodatapb.TabletAlias, len(scw.destinationShards))
 	scw.refreshTablets = make([]map[topodatapb.TabletAlias]*topo.TabletInfo, len(scw.destinationShards))
->>>>>>> 0e111b3d
 
 	for shardIndex, si := range scw.destinationShards {
 		refreshAliases, refreshTablets, err := resolveRefreshTabletsForShard(ctx, si.Keyspace(), si.ShardName(), scw.wr)
@@ -882,7 +867,6 @@
 			}
 		}
 
-<<<<<<< HEAD
 		// Configure filtered replication by setting the SourceShard info.
 		// The master tablets won't enable filtered replication (the binlog player)
 		//  until they re-read the topology due to a restart or a reload.
@@ -900,71 +884,30 @@
 				if err != nil {
 					return fmt.Errorf("failed to set source shards: %v", err)
 				}
-=======
-	err = scw.findRefreshTargets(ctx)
-	if err != nil {
-		return fmt.Errorf("failed before refreshing state on destination tablets: %v", err)
-	}
-	// And force a state refresh (re-read topo) on all destination tablets.
-	// The master tablet will end up starting filtered replication
-	// at this point.
-	for shardIndex := range scw.destinationShards {
-		for _, tabletAlias := range scw.refreshAliases[shardIndex] {
-			destinationWaitGroup.Add(1)
-			go func(ti *topo.TabletInfo) {
-				defer destinationWaitGroup.Done()
-				scw.wr.Logger().Infof("Refreshing state on tablet %v", ti.AliasString())
-				shortCtx, cancel := context.WithTimeout(ctx, *remoteActionsTimeout)
-				err := scw.wr.TabletManagerClient().RefreshState(shortCtx, ti.Tablet)
-				cancel()
-				if err != nil {
-					processError("RefreshState failed on tablet %v: %v", ti.AliasString(), err)
-				}
-			}(scw.refreshTablets[shardIndex][*tabletAlias])
-		}
-	}
-	destinationWaitGroup.Wait()
-	return firstError
-}
-
-// processData pumps the data out of the provided QueryResultReader.
-// It returns any error the source encounters.
-func (scw *SplitCloneWorker) processData(ctx context.Context, td *tabletmanagerdatapb.TableDefinition, tableIndex int, qrr *QueryResultReader, rowSplitter *RowSplitter, insertChannels []chan string, destinationPackCount int) error {
-	baseCmd := td.Name + "(" + strings.Join(td.Columns, ", ") + ") VALUES "
-	sr := rowSplitter.StartSplit()
-	packCount := 0
-
-	for {
-		r, err := qrr.Output.Recv()
-		if err != nil {
-			// we are done, see if there was an error
-			if err != io.EOF {
-				return err
->>>>>>> 0e111b3d
-			}
-		}
-
-		// Force a schema reload on all destination tablets.
+			}
+		}
+
+		// Force a state refresh (re-read topo) on all destination tablets.
 		// The master tablet will end up starting filtered replication at this point.
 		//
-		// Find all tablets first, then reload them in parallel.
-		err = scw.findReloadTargets(ctx)
+		// Find all tablets first, then refresh the state on each in parallel.
+		err = scw.findRefreshTargets(ctx)
 		if err != nil {
-			return fmt.Errorf("failed before reloading schema on destination tablets: %v", err)
+			return fmt.Errorf("failed before refreshing state on destination tablets: %v", err)
 		}
 		for shardIndex := range scw.destinationShards {
-			for _, tabletAlias := range scw.reloadAliases[shardIndex] {
+			for _, tabletAlias := range scw.refreshAliases[shardIndex] {
 				destinationWaitGroup.Add(1)
 				go func(ti *topo.TabletInfo) {
 					defer destinationWaitGroup.Done()
-					scw.wr.Logger().Infof("Reloading schema on tablet %v", ti.AliasString())
+					scw.wr.Logger().Infof("Refreshing state on tablet %v", ti.AliasString())
 					shortCtx, cancel := context.WithTimeout(ctx, *remoteActionsTimeout)
-					err := scw.wr.TabletManagerClient().ReloadSchema(shortCtx, ti.Tablet)
+					err := scw.wr.TabletManagerClient().RefreshState(shortCtx, ti.Tablet)
 					cancel()
 					if err != nil {
-						processError("ReloadSchema failed on tablet %v: %v", ti.AliasString(), err)
+						processError("RefreshState failed on tablet %v: %v", ti.AliasString(), err)
 					}
-				}(scw.reloadTablets[shardIndex][*tabletAlias])
+				}(scw.refreshTablets[shardIndex][*tabletAlias])
 			}
 		}
 	} // clonePhase == offline
